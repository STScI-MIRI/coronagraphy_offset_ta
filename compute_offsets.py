--- conflicted
+++ resolved
@@ -314,11 +314,7 @@
                label=f"SCI/{idl_coords[1]['label']}",
                marker="*",
                c='k')
-<<<<<<< HEAD
-
-=======
     ax.add_artist(quad_boundaries(aper_dict['coro'], kwargs={'fc': 'grey'}))
->>>>>>> f8e80133
     ax.legend()
     ax.set_aspect("equal")
     ax.grid(True, ls='--', c='grey', alpha=0.5)
@@ -364,11 +360,7 @@
     other_pos = [ta_aper.idl_to_det(*i['position']) for i in ta_sequence[ta_aper_id][2:]]
 
     ax.scatter(*acq_pos, 
-<<<<<<< HEAD
-               c='k', label='TA star', marker='x', s=100)
-=======
                c='k', label='ACQ', marker='x', s=100)
->>>>>>> f8e80133
     ax.scatter(*sci_pos,
                c='k', label='SCI', marker='*', s=100)
     for pos in other_pos:
@@ -377,7 +369,6 @@
     # put the legend on this plot
     ax.legend(loc='best', ncol=1, fontsize='small', markerscale=0.7)
 
-<<<<<<< HEAD
 #     # Inner TA
 #     ax = axes[1]
 #     ta_aper_id = 'CUR'
@@ -385,47 +376,6 @@
 #     # use the TA aperture object to convert coordinates
 #     ta_aper = aper_dict[ta_aper_id]
 #     ta_aper.plot(ax=ax, label=False, frame='det', mark_ref=True, fill=False, c='C2')
-
-#     acq_pos = ta_aper.idl_to_det(*ta_sequence[ta_aper_id]['ta'])
-#     sci_pos = ta_aper.idl_to_det(*ta_sequence[ta_aper_id]['targ'])
-
-#     ax.scatter(*acq_pos,
-#                c='k', label='TA star', marker='x', s=100)
-#     ax.scatter(*sci_pos,
-#                c='k', label='SCI', marker='*', s=100)
-
-#     # TA star centered
-#     ax = axes[2]
-#     ax.set_title("Step 3\n" + "TA star centered")
-#     # plot the final TA before the offset is applied
-#     aper = aper_dict['coro']
-#     ax.scatter(*aper.idl_to_det(*idl_coords['ta']),
-#                c='k', label='TA star', marker='x', s=100)
-#     ax.scatter(*aper.idl_to_det(*idl_coords['targ']),
-#                c='k', label='SCI', marker='*', s=100)
-
-#     # Offset applied
-#     ax = axes[3]
-#     ax.set_title("Step 4\n" + "Offset applied")
-#     # apply the offset to the position
-# #     acq_pos  = aper_dict['coro'].idl_to_det(*np.array(ta_sequence['UR']['ta']) + offset)
-# #     sci_pos = aper_dict['coro'].idl_to_det(*np.array(ta_sequence['UR']['targ']) + offset)
-#     aper  = aper_dict['coro']
-#     acq_pos = aper.idl_to_det(*ta_sequence['slew']['ta'])
-#     sci_pos = aper.idl_to_det(*ta_sequence['slew']['targ'])
-#     ax.scatter(*acq_pos, 
-#                c='k', label='TA star', marker='x', s=100)
-#     ax.scatter(*sci_pos, 
-#                c='k', label='SCI', marker='*', s=100)
-
-=======
-    # Inner TA
-    ax = axes[1]
-    ta_aper_id = 'CUR'
-    ax.set_title("Step 2\n" + f"{ta_aper_id} TA region")
-    # use the TA aperture object to convert coordinates
-    ta_aper = aper_dict[ta_aper_id]
-    ta_aper.plot(ax=ax, label=False, frame='det', mark_ref=True, fill=False, c='C2')
 
     acq_pos = ta_aper.idl_to_det(*ta_sequence[ta_aper_id][0]['position'])
     sci_pos = ta_aper.idl_to_det(*ta_sequence[ta_aper_id][1]['position'])
@@ -458,7 +408,6 @@
     for pos in ta_sequence['slew'][2:]:
         ax.scatter(*pos['position'], 
                    c='k', marker='.', s=50)
->>>>>>> f8e80133
 
     for ax in axes:
         # plot customizations
@@ -710,11 +659,7 @@
         ta_sequence[aper_id] = sky_to_idl(star_positions, 
                                           aper, 
                                           v3pa)
-<<<<<<< HEAD
-    ta_sequence['slew'] = {i['label']: np.array(i['position']) + offset for i in ta_sequence['coro']}
-=======
     ta_sequence['slew'] = [{'label': i['label'], 'position': np.array(i['position']) + offset} for i in ta_sequence['coro']]
->>>>>>> f8e80133
 
     # Plot 2: The TA sequence in RA and Dec on a single plot
     colors = mpl.cm.plasma(np.linspace(0.2, 0.9, 4))
@@ -726,15 +671,9 @@
                                    star_positions, offset)
     figures.append(fig3)
 
-<<<<<<< HEAD
-    # # now, actually show the plots
-    # for fig in figures[::-1]:
-    #     fig.show()
-=======
     # # now, show the plots in correct order
     for fig in figures[::-1]:
         fig.show()
->>>>>>> f8e80133
     plt.show()
 
 
@@ -839,10 +778,7 @@
 
     # Print output
     verbose=True
-<<<<<<< HEAD
-=======
-
->>>>>>> f8e80133
+
     # Plotting - set to False if you don't want to show plots
     show_plots = True
 
